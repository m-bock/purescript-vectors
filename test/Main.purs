module Test.Main where

import Control.Monad.Aff.AVar (AVAR)
import Control.Monad.Eff (Eff)
import Control.Monad.Eff.Console (CONSOLE)
<<<<<<< HEAD
=======
import Data.Traversable (sequence)
>>>>>>> 5ded2807
import Data.Typelevel.Num (toInt, d6, d3, d9, d2, D9)
import Data.Vec (Vec, slice, tail, drop, take, lengthT, concat, replicate, (+>), empty)
import Prelude (($), Unit, bind, pure)
import Test.Unit (suite, test)
import Test.Unit.Assert (equal)
import Test.Unit.Console (TESTOUTPUT)
import Test.Unit.Main (runTest)

main :: forall e. Eff (console :: CONSOLE, testOutput :: TESTOUTPUT, avar :: AVAR | e) Unit
main = runTest do
  suite "vec" do
    let vec1 = replicate d2 1
        vec2 = replicate d3 2
        vec3 = replicate d9 3
<<<<<<< HEAD
        vec3' = pure 3 :: Vec D9 Int
=======

>>>>>>> 5ded2807
    test "cons length" do
      equal 3 $ toInt $ lengthT $ 1 +> 2 +> 3 +> empty
    test "replicate length" do
      equal 2 $ toInt $ lengthT vec1
    test "concat length" do
      equal 5 $ toInt $ lengthT (concat vec1 vec2)
    test "take length" do
      equal 2 $ toInt $ lengthT (take d2 vec2)
    test "drop length" do
      equal 1 $ toInt $ lengthT (drop d2 vec2)
    test "tail length" do
      equal 1 $ toInt $ lengthT (tail vec1)
    test "slice length" do
      equal 3 $ toInt $ lengthT (slice d3 d6 vec3)
    test "pure replicates" do
<<<<<<< HEAD
      equal vec3 vec3'
=======
      let vec3' = pure 3 :: Vec D9 Int
      equal vec3 vec3'
    test "traversable 1" do
      let vecOfArrays = [1] +> [2] +> [3] +> empty
          expected = 1 +> 2 +> 3 +> empty
      equal [expected] $ sequence vecOfArrays
    test "traversable 2" do
      let vecOfArrays = [1,2] +> [2,3] +> empty
          expected = [ 1 +> 2 +> empty
                     , 1 +> 3 +> empty
                     , 2 +> 2 +> empty
                     , 2 +> 3 +> empty
                     ]
      equal expected $ sequence vecOfArrays
>>>>>>> 5ded2807
<|MERGE_RESOLUTION|>--- conflicted
+++ resolved
@@ -3,10 +3,7 @@
 import Control.Monad.Aff.AVar (AVAR)
 import Control.Monad.Eff (Eff)
 import Control.Monad.Eff.Console (CONSOLE)
-<<<<<<< HEAD
-=======
 import Data.Traversable (sequence)
->>>>>>> 5ded2807
 import Data.Typelevel.Num (toInt, d6, d3, d9, d2, D9)
 import Data.Vec (Vec, slice, tail, drop, take, lengthT, concat, replicate, (+>), empty)
 import Prelude (($), Unit, bind, pure)
@@ -21,11 +18,6 @@
     let vec1 = replicate d2 1
         vec2 = replicate d3 2
         vec3 = replicate d9 3
-<<<<<<< HEAD
-        vec3' = pure 3 :: Vec D9 Int
-=======
-
->>>>>>> 5ded2807
     test "cons length" do
       equal 3 $ toInt $ lengthT $ 1 +> 2 +> 3 +> empty
     test "replicate length" do
@@ -41,9 +33,6 @@
     test "slice length" do
       equal 3 $ toInt $ lengthT (slice d3 d6 vec3)
     test "pure replicates" do
-<<<<<<< HEAD
-      equal vec3 vec3'
-=======
       let vec3' = pure 3 :: Vec D9 Int
       equal vec3 vec3'
     test "traversable 1" do
@@ -57,5 +46,4 @@
                      , 2 +> 2 +> empty
                      , 2 +> 3 +> empty
                      ]
-      equal expected $ sequence vecOfArrays
->>>>>>> 5ded2807
+      equal expected $ sequence vecOfArrays